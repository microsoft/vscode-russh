[package]
authors = ["Pierre-Étienne Meunier <pe@pijul.org>"]
description = "A client and server SSH library."
documentation = "https://docs.rs/russh"
edition = "2018"
homepage = "https://github.com/warp-tech/russh"
keywords = ["ssh"]
license = "Apache-2.0"
name = "russh"
readme = "../README.md"
repository = "https://github.com/warp-tech/russh"
version = "0.44.0-beta.2"
rust-version = "1.65"

[features]
default = ["flate2", "rs-crypto"]
openssl = ["russh-keys/openssl", "dep:openssl"]
vendored-openssl = ["openssl/vendored", "russh-keys/vendored-openssl"]
rs-crypto = [
    "russh-keys/rs-crypto",
    "dep:aes",
    "dep:aes-gcm",
    "dep:curve25519-dalek",
    "dep:poly1305",
    "dep:ctr",
    "dep:chacha20",
]

[dependencies]
<<<<<<< HEAD
aes = { version = "0.8", optional = true }
aes-gcm = { version = "0.10", optional = true }
async-trait = "0.1"
bitflags = "1.2"
byteorder = "1.3"
chacha20 = { version = "0.9", optional = true }
curve25519-dalek = { version = "3.2", optional = true }
poly1305 = { version = "0.8", optional = true }
ctr = { version = "0.9", optional = true }
digest = "0.10"
=======
aes = { workspace = true }
aes-gcm = "0.10"
async-trait = { workspace = true }
bitflags = "2.0"
byteorder = { workspace = true }
chacha20 = "0.9"
ctr = "0.9"
curve25519-dalek = "4.1.2"
digest = { workspace = true }
elliptic-curve = { version = "0.13", features = ["ecdh"] }
>>>>>>> 2577754a
flate2 = { version = "1.0", optional = true }
futures = { workspace = true }
generic-array = "0.14"
hex-literal = "0.4"
hmac = { workspace = true }
log = { workspace = true }
num-bigint = { version = "0.4", features = ["rand"] }
once_cell = "1.13"
<<<<<<< HEAD
openssl = { version = "^0.10.40", optional = true }
rand = "0.8"
russh-cryptovec = { version = "0.7.0", path = "../cryptovec" }
russh-keys = { version = "0.37.1", path = "../russh-keys", default-features = false }
sha1 = "0.10"
sha2 = "0.10"
hex-literal = "0.3"
num-bigint = { version = "0.4", features = ["rand"] }
=======
openssl = { workspace = true, optional = true }
p256 = { version = "0.13", features = ["ecdh"] }
p384 = { version = "0.13", features = ["ecdh"] }
p521 = { version = "0.13", features = ["ecdh"] }
poly1305 = "0.8"
rand = { workspace = true }
rand_core = { version = "0.6.4", features = ["getrandom"] }
russh-cryptovec = { version = "0.7.0", path = "../cryptovec" }
russh-keys = { version = "0.44.0-beta.2", path = "../russh-keys" }
sha1 = { workspace = true }
sha2 = { workspace = true }
ssh-encoding = { workspace = true }
ssh-key = { workspace = true }
>>>>>>> 2577754a
subtle = "2.4"
thiserror = { workspace = true }
tokio = { workspace = true, features = [
    "io-util",
    "rt-multi-thread",
    "time",
    "net",
    "sync",
    "macros",
    "process",
] }

[dev-dependencies]
anyhow = "1.0"
env_logger = "0.10"
clap = { version = "3.2", features = ["derive"] }
tokio = { version = "1.17.0", features = [
    "io-std",
    "io-util",
    "rt-multi-thread",
    "time",
    "net",
    "sync",
    "macros",
] }
russh-sftp = "2.0.0-beta.2"
rand = "0.8.5"
shell-escape = "0.1"
tokio-fd = "0.3"
termion = "2"
ratatui = "0.26.0"

[package.metadata.docs.rs]
features = ["openssl"]<|MERGE_RESOLUTION|>--- conflicted
+++ resolved
@@ -27,29 +27,16 @@
 ]
 
 [dependencies]
-<<<<<<< HEAD
-aes = { version = "0.8", optional = true }
+aes = { workspace = true, optional = true}
 aes-gcm = { version = "0.10", optional = true }
-async-trait = "0.1"
-bitflags = "1.2"
-byteorder = "1.3"
-chacha20 = { version = "0.9", optional = true }
-curve25519-dalek = { version = "3.2", optional = true }
-poly1305 = { version = "0.8", optional = true }
-ctr = { version = "0.9", optional = true }
-digest = "0.10"
-=======
-aes = { workspace = true }
-aes-gcm = "0.10"
 async-trait = { workspace = true }
 bitflags = "2.0"
 byteorder = { workspace = true }
-chacha20 = "0.9"
-ctr = "0.9"
-curve25519-dalek = "4.1.2"
+chacha20 = { version = "0.9", optional = true }
+ctr = { version = "0.9", optional = true }
+curve25519-dalek = { version = "4.1.2", optional = true }
 digest = { workspace = true }
 elliptic-curve = { version = "0.13", features = ["ecdh"] }
->>>>>>> 2577754a
 flate2 = { version = "1.0", optional = true }
 futures = { workspace = true }
 generic-array = "0.14"
@@ -58,30 +45,19 @@
 log = { workspace = true }
 num-bigint = { version = "0.4", features = ["rand"] }
 once_cell = "1.13"
-<<<<<<< HEAD
-openssl = { version = "^0.10.40", optional = true }
-rand = "0.8"
-russh-cryptovec = { version = "0.7.0", path = "../cryptovec" }
-russh-keys = { version = "0.37.1", path = "../russh-keys", default-features = false }
-sha1 = "0.10"
-sha2 = "0.10"
-hex-literal = "0.3"
-num-bigint = { version = "0.4", features = ["rand"] }
-=======
 openssl = { workspace = true, optional = true }
 p256 = { version = "0.13", features = ["ecdh"] }
 p384 = { version = "0.13", features = ["ecdh"] }
 p521 = { version = "0.13", features = ["ecdh"] }
-poly1305 = "0.8"
+poly1305 = { version = "0.8", optional = true }
 rand = { workspace = true }
 rand_core = { version = "0.6.4", features = ["getrandom"] }
 russh-cryptovec = { version = "0.7.0", path = "../cryptovec" }
-russh-keys = { version = "0.44.0-beta.2", path = "../russh-keys" }
+russh-keys = { version = "0.44.0-beta.2", path = "../russh-keys", no-default-features = true }
 sha1 = { workspace = true }
 sha2 = { workspace = true }
 ssh-encoding = { workspace = true }
 ssh-key = { workspace = true }
->>>>>>> 2577754a
 subtle = "2.4"
 thiserror = { workspace = true }
 tokio = { workspace = true, features = [
