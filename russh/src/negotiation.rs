--- conflicted
+++ resolved
@@ -85,18 +85,17 @@
 impl Preferred {
     #[cfg(feature = "openssl")]
     pub const DEFAULT: Preferred = Preferred {
-<<<<<<< HEAD
-        kex: KEX_ORDER,
+        kex: &[
+            #[cfg(feature = "rs-crypto")]
+            kex::CURVE25519,
+            kex::DH_G14_SHA256,
+            ],
         key: &[
             #[cfg(feature = "rs-crypto")]
             key::ED25519,
             key::RSA_SHA2_256,
             key::RSA_SHA2_512,
-        ],
-=======
-        kex: &[kex::CURVE25519, kex::DH_G14_SHA256],
-        key: &[key::ED25519, key::RSA_SHA2_256, key::RSA_SHA2_512],
->>>>>>> 240833a0
+            ],
         cipher: CIPHER_ORDER,
         mac: HMAC_ORDER,
         compression: &["none", "zlib", "zlib@openssh.com"],
