--- conflicted
+++ resolved
@@ -92,11 +92,6 @@
 use std::convert::TryFrom;
 use std::fmt::{Debug, Display, Formatter};
 
-<<<<<<< HEAD
-use parsing::ChannelOpenConfirmation;
-pub use russh_cryptovec::CryptoVec;
-use thiserror::Error;
-=======
 use log::debug;
 use parsing::ChannelOpenConfirmation;
 pub use russh_cryptovec::CryptoVec;
@@ -104,7 +99,6 @@
 
 #[cfg(test)]
 mod tests;
->>>>>>> 2577754a
 
 mod auth;
 
@@ -528,505 +522,6 @@
     }
 }
 
-<<<<<<< HEAD
-#[cfg(test)]
-#[allow(clippy::unwrap_used, clippy::panic)]
-mod test_compress {
-    use std::collections::HashMap;
-    use std::sync::{Arc, Mutex};
-
-    use async_trait::async_trait;
-    use log::debug;
-
-    use super::server::{Server as _, Session};
-    use super::*;
-    use crate::server::Msg;
-
-    #[cfg(feature = "rs-crypto")]
-    fn geneate_keypair() -> russh_keys::key::KeyPair {
-        russh_keys::key::KeyPair::generate_ed25519().unwrap()
-    }
-
-    #[cfg(all(feature = "openssl", not(feature = "rs-crypto")))]
-    fn geneate_keypair() -> russh_keys::key::KeyPair {
-        russh_keys::key::KeyPair::generate_rsa(2048, russh_keys::key::SignatureHash::SHA2_256)
-            .unwrap()
-    }
-
-    #[tokio::test]
-    async fn compress_local_test() {
-        let _ = env_logger::try_init();
-
-        let client_key = geneate_keypair();
-        let mut config = server::Config::default();
-        config.preferred = Preferred::COMPRESSED;
-        config.connection_timeout = None; // Some(std::time::Duration::from_secs(3));
-        config.auth_rejection_time = std::time::Duration::from_secs(3);
-        config.keys.push(geneate_keypair());
-        let config = Arc::new(config);
-        let mut sh = Server {
-            clients: Arc::new(Mutex::new(HashMap::new())),
-            id: 0,
-        };
-
-        let socket = tokio::net::TcpListener::bind("127.0.0.1:0").await.unwrap();
-        let addr = socket.local_addr().unwrap();
-
-        tokio::spawn(async move {
-            let (socket, _) = socket.accept().await.unwrap();
-            let server = sh.new_client(socket.peer_addr().ok());
-            server::run_stream(config, socket, server).await.unwrap();
-        });
-
-        let config = client::Config {
-            preferred: Preferred::COMPRESSED,
-            ..Default::default()
-        };
-        let config = Arc::new(config);
-
-        dbg!(&addr);
-        let mut session = client::connect(config, addr, Client {}).await.unwrap();
-        let authenticated = session
-            .authenticate_publickey(
-                std::env::var("USER").unwrap_or("user".to_owned()),
-                Arc::new(client_key),
-            )
-            .await
-            .unwrap();
-        assert!(authenticated);
-        let mut channel = session.channel_open_session().await.unwrap();
-
-        let data = &b"Hello, world!"[..];
-        channel.data(data).await.unwrap();
-        let msg = channel.wait().await.unwrap();
-        match msg {
-            ChannelMsg::Data { data: msg_data } => {
-                assert_eq!(*data, *msg_data)
-            }
-            msg => panic!("Unexpected message {:?}", msg),
-        }
-    }
-
-    #[derive(Clone)]
-    struct Server {
-        clients: Arc<Mutex<HashMap<(usize, ChannelId), super::server::Handle>>>,
-        id: usize,
-    }
-
-    impl server::Server for Server {
-        type Handler = Self;
-        fn new_client(&mut self, _: Option<std::net::SocketAddr>) -> Self {
-            let s = self.clone();
-            self.id += 1;
-            s
-        }
-    }
-
-    #[async_trait]
-    impl server::Handler for Server {
-        type Error = super::Error;
-
-        async fn channel_open_session(
-            self,
-            channel: Channel<Msg>,
-            session: Session,
-        ) -> Result<(Self, bool, Session), Self::Error> {
-            {
-                let mut clients = self.clients.lock().unwrap();
-                clients.insert((self.id, channel.id()), session.handle());
-            }
-            Ok((self, true, session))
-        }
-        async fn auth_publickey(
-            self,
-            _: &str,
-            _: &russh_keys::key::PublicKey,
-        ) -> Result<(Self, server::Auth), Self::Error> {
-            debug!("auth_publickey");
-            Ok((self, server::Auth::Accept))
-        }
-        async fn data(
-            self,
-            channel: ChannelId,
-            data: &[u8],
-            mut session: Session,
-        ) -> Result<(Self, Session), Self::Error> {
-            debug!("server data = {:?}", std::str::from_utf8(data));
-            session.data(channel, CryptoVec::from_slice(data));
-            Ok((self, session))
-        }
-    }
-
-    struct Client {}
-
-    #[async_trait]
-    impl client::Handler for Client {
-        type Error = super::Error;
-
-        async fn check_server_key(
-            self,
-            _server_public_key: &russh_keys::key::PublicKey,
-        ) -> Result<(Self, bool), Self::Error> {
-            // println!("check_server_key: {:?}", server_public_key);
-            Ok((self, true))
-        }
-    }
-}
-
-#[cfg(test)]
-use futures::Future;
-
-#[cfg(test)]
-async fn test_session<RC, RS, CH, SH, F1, F2, CERR, SERR>(
-    client_handler: CH,
-    server_handler: SH,
-    run_client: RC,
-    run_server: RS,
-) where
-    RC: FnOnce(crate::client::Handle<CH>) -> F1 + Send + Sync + 'static,
-    RS: FnOnce(crate::server::Handle) -> F2 + Send + Sync + 'static,
-    F1: Future<Output = crate::client::Handle<CH>> + Send + Sync + 'static,
-    F2: Future<Output = crate::server::Handle> + Send + Sync + 'static,
-    CERR: std::fmt::Debug + Send,
-    SERR: std::fmt::Debug + Send,
-    CH: crate::client::Handler<Error = CERR> + Send + Sync + 'static,
-    SH: crate::server::Handler<Error = SERR> + Send + Sync + 'static,
-{
-    use std::sync::Arc;
-
-
-    use crate::*;
-
-    #[cfg(feature = "rs-crypto")]
-    fn generate_keypair() -> russh_keys::key::KeyPair {
-        russh_keys::key::KeyPair::generate_ed25519().unwrap()
-    }
-
-    #[cfg(not(feature = "rs-crypto"))]
-    fn generate_keypair() -> russh_keys::key::KeyPair {
-        russh_keys::key::KeyPair::generate_rsa(2048, russh_keys::key::SignatureHash::SHA2_256)
-            .unwrap()
-    }
-
-    let _ = env_logger::try_init();
-    let client_key = generate_keypair();
-    let mut config = server::Config::default();
-    config.connection_timeout = None;
-    config.auth_rejection_time = std::time::Duration::from_secs(3);
-    config.keys.push(generate_keypair());
-    let config = Arc::new(config);
-    let socket = tokio::net::TcpListener::bind("127.0.0.1:0").await.unwrap();
-    let addr = socket.local_addr().unwrap();
-
-    #[derive(Clone)]
-    struct Server {}
-
-    let server_join = tokio::spawn(async move {
-        let (socket, _) = socket.accept().await.unwrap();
-
-        server::run_stream(config, socket, server_handler)
-            .await
-            .map_err(|_| ())
-            .unwrap()
-    });
-
-    let client_join = tokio::spawn(async move {
-        let config = Arc::new(client::Config::default());
-        let mut session = client::connect(config, addr, client_handler)
-            .await
-            .unwrap();
-        let authenticated = session
-            .authenticate_publickey(
-                std::env::var("USER").unwrap_or("user".to_owned()),
-                Arc::new(client_key),
-            )
-            .await
-            .unwrap();
-        assert!(authenticated);
-        session
-    });
-
-    let (server_session, client_session) = tokio::join!(server_join, client_join);
-    let client_handle = tokio::spawn(run_client(client_session.unwrap()));
-    let server_handle = tokio::spawn(run_server(server_session.unwrap().handle()));
-
-    let (server_session, client_session) = tokio::join!(server_handle, client_handle);
-    drop(client_session);
-    drop(server_session);
-}
-
-#[cfg(test)]
-mod test_channels {
-    use async_trait::async_trait;
-    use russh_cryptovec::CryptoVec;
-    use tokio::io::{AsyncReadExt, AsyncWriteExt};
-
-    use crate::server::Session;
-    use crate::{client, server, test_session, Channel, ChannelId, ChannelMsg};
-
-    #[tokio::test]
-    async fn test_server_channels() {
-        #[derive(Debug)]
-        struct Client {}
-
-        #[async_trait]
-        impl client::Handler for Client {
-            type Error = crate::Error;
-
-            async fn check_server_key(
-                self,
-                _server_public_key: &russh_keys::key::PublicKey,
-            ) -> Result<(Self, bool), Self::Error> {
-                Ok((self, true))
-            }
-
-            async fn data(
-                self,
-                channel: ChannelId,
-                data: &[u8],
-                mut session: client::Session,
-            ) -> Result<(Self, client::Session), Self::Error> {
-                assert_eq!(data, &b"hello world!"[..]);
-                session.data(channel, CryptoVec::from_slice(&b"hey there!"[..]));
-                Ok((self, session))
-            }
-        }
-
-        struct ServerHandle {
-            did_auth: Option<tokio::sync::oneshot::Sender<()>>,
-        }
-
-        impl ServerHandle {
-            fn get_auth_waiter(&mut self) -> tokio::sync::oneshot::Receiver<()> {
-                let (tx, rx) = tokio::sync::oneshot::channel();
-                self.did_auth = Some(tx);
-                rx
-            }
-        }
-
-        #[async_trait]
-        impl server::Handler for ServerHandle {
-            type Error = crate::Error;
-
-            async fn auth_publickey(
-                self,
-                _: &str,
-                _: &russh_keys::key::PublicKey,
-            ) -> Result<(Self, server::Auth), Self::Error> {
-                Ok((self, server::Auth::Accept))
-            }
-            async fn auth_succeeded(
-                mut self,
-                session: Session,
-            ) -> Result<(Self, Session), Self::Error> {
-                if let Some(a) = self.did_auth.take() {
-                    a.send(()).unwrap();
-                }
-                Ok((self, session))
-            }
-        }
-
-        let mut sh = ServerHandle { did_auth: None };
-        let a = sh.get_auth_waiter();
-        test_session(
-            Client {},
-            sh,
-            |c| async move { c },
-            |s| async move {
-                a.await.unwrap();
-                let mut ch = s.channel_open_session().await.unwrap();
-                ch.data(&b"hello world!"[..]).await.unwrap();
-
-                let msg = ch.wait().await.unwrap();
-                if let ChannelMsg::Data { data } = msg {
-                    assert_eq!(data.as_ref(), &b"hey there!"[..]);
-                } else {
-                    panic!("Unexpected message {:?}", msg);
-                }
-                s
-            },
-        )
-        .await;
-    }
-
-    #[tokio::test]
-    async fn test_channel_streams() {
-        #[derive(Debug)]
-        struct Client {}
-
-        #[async_trait]
-        impl client::Handler for Client {
-            type Error = crate::Error;
-
-            async fn check_server_key(
-                self,
-                _server_public_key: &russh_keys::key::PublicKey,
-            ) -> Result<(Self, bool), Self::Error> {
-                Ok((self, true))
-            }
-        }
-
-        struct ServerHandle {
-            channel: Option<tokio::sync::oneshot::Sender<Channel<server::Msg>>>,
-        }
-
-        impl ServerHandle {
-            fn get_channel_waiter(
-                &mut self,
-            ) -> tokio::sync::oneshot::Receiver<Channel<server::Msg>> {
-                let (tx, rx) = tokio::sync::oneshot::channel::<Channel<server::Msg>>();
-                self.channel = Some(tx);
-                rx
-            }
-        }
-
-        #[async_trait]
-        impl server::Handler for ServerHandle {
-            type Error = crate::Error;
-
-            async fn auth_publickey(
-                self,
-                _: &str,
-                _: &russh_keys::key::PublicKey,
-            ) -> Result<(Self, server::Auth), Self::Error> {
-                Ok((self, server::Auth::Accept))
-            }
-
-            async fn channel_open_session(
-                mut self,
-                channel: Channel<server::Msg>,
-                session: server::Session,
-            ) -> Result<(Self, bool, Session), Self::Error> {
-                if let Some(a) = self.channel.take() {
-                    println!("channel open session {:?}", a);
-                    a.send(channel).unwrap();
-                }
-                Ok((self, true, session))
-            }
-        }
-
-        let mut sh = ServerHandle { channel: None };
-        let scw = sh.get_channel_waiter();
-
-        test_session(
-            Client {},
-            sh,
-            |client| async move {
-                let ch = client.channel_open_session().await.unwrap();
-                let mut stream = ch.into_stream();
-                stream.write_all(&b"request"[..]).await.unwrap();
-
-                let mut buf = Vec::new();
-                stream.read_buf(&mut buf).await.unwrap();
-                assert_eq!(&buf, &b"response"[..]);
-
-                stream.write_all(&b"reply"[..]).await.unwrap();
-
-                client
-            },
-            |server| async move {
-                let channel = scw.await.unwrap();
-                let mut stream = channel.into_stream();
-
-                let mut buf = Vec::new();
-                stream.read_buf(&mut buf).await.unwrap();
-                assert_eq!(&buf, &b"request"[..]);
-
-                stream.write_all(&b"response"[..]).await.unwrap();
-
-                buf.clear();
-
-                stream.read_buf(&mut buf).await.unwrap();
-                assert_eq!(&buf, &b"reply"[..]);
-
-                server
-            },
-        )
-        .await;
-    }
-
-    #[tokio::test]
-    async fn test_channel_objects() {
-        #[derive(Debug)]
-        struct Client {}
-
-        #[async_trait]
-        impl client::Handler for Client {
-            type Error = crate::Error;
-
-            async fn check_server_key(
-                self,
-                _server_public_key: &russh_keys::key::PublicKey,
-            ) -> Result<(Self, bool), Self::Error> {
-                Ok((self, true))
-            }
-        }
-
-        struct ServerHandle {}
-
-        impl ServerHandle {}
-
-        #[async_trait]
-        impl server::Handler for ServerHandle {
-            type Error = crate::Error;
-
-            async fn auth_publickey(
-                self,
-                _: &str,
-                _: &russh_keys::key::PublicKey,
-            ) -> Result<(Self, server::Auth), Self::Error> {
-                Ok((self, server::Auth::Accept))
-            }
-
-            async fn channel_open_session(
-                self,
-                mut channel: Channel<server::Msg>,
-                session: Session,
-            ) -> Result<(Self, bool, Session), Self::Error> {
-                tokio::spawn(async move {
-                    while let Some(msg) = channel.wait().await {
-                        match msg {
-                            ChannelMsg::Data { data } => {
-                                channel.data(&data[..]).await.unwrap();
-                                channel.close().await.unwrap();
-                                break;
-                            }
-                            _ => {}
-                        }
-                    }
-                });
-                Ok((self, true, session))
-            }
-        }
-
-        let sh = ServerHandle {};
-        test_session(
-            Client {},
-            sh,
-            |c| async move {
-                let mut ch = c.channel_open_session().await.unwrap();
-                ch.data(&b"hello world!"[..]).await.unwrap();
-
-                let msg = ch.wait().await.unwrap();
-                if let ChannelMsg::Data { data } = msg {
-                    assert_eq!(data.as_ref(), &b"hey there!"[..]);
-                } else {
-                    panic!("Unexpected message {:?}", msg);
-                }
-
-                let msg = ch.wait().await.unwrap();
-                let ChannelMsg::Close = msg else {
-                    panic!("Unexpected message {:?}", msg);
-                };
-
-                ch.close().await.unwrap();
-                c
-            },
-            |s| async move { s },
-        )
-        .await;
-    }
-=======
 pub(crate) fn future_or_pending<F: futures::Future, T>(
     val: Option<T>,
     f: impl FnOnce(T) -> F,
@@ -1035,5 +530,4 @@
         futures::future::Either::Left(futures::future::pending()),
         |x| futures::future::Either::Right(f(x)),
     )
->>>>>>> 2577754a
 }