[package]
authors = ["Pierre-Étienne Meunier <pe@pijul.org>"]
description = "Deal with SSH keys: load them, decrypt them, call an SSH agent."
documentation = "https://docs.rs/russh-keys"
edition = "2018"
homepage = "https://github.com/warp-tech/russh"
include = [
  "Cargo.toml",
  "src/lib.rs",
  "src/agent/mod.rs",
  "src/agent/msg.rs",
  "src/agent/server.rs",
  "src/agent/client.rs",
  "src/backend_openssl.rs",
  "src/backend_rust.rs",
  "src/bcrypt_pbkdf.rs",
  "src/blowfish.rs",
  "src/ec.rs",
  "src/encoding.rs",
  "src/format/mod.rs",
  "src/format/openssh.rs",
  "src/format/pkcs5.rs",
  "src/format/pkcs8.rs",
  "src/key.rs",
  "src/protocol.rs",
  "src/signature.rs",
]
keywords = ["ssh"]
license = "Apache-2.0"
name = "russh-keys"
repository = "https://github.com/warp-tech/russh"
version = "0.44.0-beta.2"
rust-version = "1.65"

[dependencies]
<<<<<<< HEAD
aes = { version = "0.8", optional = true }
bcrypt-pbkdf = { version = "0.6", optional = true }
bit-vec = "0.6"
cbc = { version = "0.1", optional = true }
ctr = { version = "0.9", optional = true }
block-padding = { version = "0.3", features = ["std"], optional = true }
byteorder = "1.4"
data-encoding = "2.3"
dirs = "4.0"
ed25519-dalek = { version = "1.0", optional = true }
futures = "0.3"
hmac = { version = "0.12", optional = true }
=======
aes = { workspace = true }
async-trait = { workspace = true }
bcrypt-pbkdf = "0.10"
cbc = "0.1"
ctr = "0.9"
block-padding = { version = "0.3", features = ["std"] }
byteorder = { workspace = true }
data-encoding = "2.3"
digest = { workspace = true }
der = "0.7"
dirs = "5.0"
ecdsa = "0.16"
ed25519-dalek = { version = "2.0", features = ["rand_core", "pkcs8"] }
elliptic-curve = "0.13"
futures = { workspace = true }
hmac = { workspace = true }
>>>>>>> 2577754a
inout = { version = "0.1", features = ["std"] }
log = { workspace = true }
md5 = "0.7"
num-integer = "0.1"
<<<<<<< HEAD
openssl = { version = "^0.10.40", optional = true }
pbkdf2 = { version = "0.11", optional = true }
rand = "0.7"
rand_core = { version = "0.5", features = ["std"] }
=======
openssl = { workspace = true, optional = true }
p256 = "0.13"
p384 = "0.13"
p521 = "0.13"
pbkdf2 = "0.11"
pkcs1 = "0.7"
pkcs5 = "0.7"
pkcs8 = { version = "0.10", features = ["pkcs5", "encryption"] }
rand = { workspace = true }
rand_core = { version = "0.6.4", features = ["std"] }
rsa = "0.9"
>>>>>>> 2577754a
russh-cryptovec = { version = "0.7.0", path = "../cryptovec" }
sec1 = { version = "0.7", features = ["pkcs8"] }
serde = { version = "1.0", features = ["derive"] }
sha1 = { workspace = true }
sha2 = { workspace = true }
spki = "0.7"
ssh-encoding = { workspace = true }
ssh-key = { workspace = true }
thiserror = { workspace = true }
tokio = { workspace = true, features = [
  "io-util",
  "rt-multi-thread",
  "time",
  "net",
] }
tokio-stream = { version = "0.1", features = ["net"] }
typenum = "1.17"
zeroize = "1.7"

[features]
default = ["rs-crypto"]
vendored-openssl = ["openssl", "openssl/vendored"]
rs-crypto = [
  "dep:aes",
  "dep:bcrypt-pbkdf",
  "dep:cbc",
  "dep:ctr",
  "dep:block-padding",
  "dep:hmac",
  "dep:pbkdf2",
  "dep:ed25519-dalek",
]

[dev-dependencies]
env_logger = "0.10"
tempdir = "0.3"
tokio = { workspace = true, features = ["test-util", "macros", "process"] }

[package.metadata.docs.rs]
features = ["openssl"]<|MERGE_RESOLUTION|>--- conflicted
+++ resolved
@@ -33,59 +33,37 @@
 rust-version = "1.65"
 
 [dependencies]
-<<<<<<< HEAD
-aes = { version = "0.8", optional = true }
-bcrypt-pbkdf = { version = "0.6", optional = true }
-bit-vec = "0.6"
+aes = { workspace = true, optional = true}
+async-trait = { workspace = true }
+bcrypt-pbkdf = { version = "0.10", optional = true }
 cbc = { version = "0.1", optional = true }
 ctr = { version = "0.9", optional = true }
-block-padding = { version = "0.3", features = ["std"], optional = true }
-byteorder = "1.4"
-data-encoding = "2.3"
-dirs = "4.0"
-ed25519-dalek = { version = "1.0", optional = true }
-futures = "0.3"
-hmac = { version = "0.12", optional = true }
-=======
-aes = { workspace = true }
-async-trait = { workspace = true }
-bcrypt-pbkdf = "0.10"
-cbc = "0.1"
-ctr = "0.9"
-block-padding = { version = "0.3", features = ["std"] }
+block-padding = { version = "0.3", features = ["std"], optional = true}
 byteorder = { workspace = true }
 data-encoding = "2.3"
 digest = { workspace = true }
 der = "0.7"
 dirs = "5.0"
 ecdsa = "0.16"
-ed25519-dalek = { version = "2.0", features = ["rand_core", "pkcs8"] }
+ed25519-dalek = { version = "2.0", features = ["rand_core", "pkcs8"], optional = true}
 elliptic-curve = "0.13"
 futures = { workspace = true }
-hmac = { workspace = true }
->>>>>>> 2577754a
+hmac = { workspace = true, optional = true}
 inout = { version = "0.1", features = ["std"] }
 log = { workspace = true }
 md5 = "0.7"
 num-integer = "0.1"
-<<<<<<< HEAD
-openssl = { version = "^0.10.40", optional = true }
+openssl = { workspace = true, optional = true }
+p256 = { version = "0.13", optional = true }
+p384 = { version = "0.13", optional = true }
+p521 = { version = "0.13", optional = true }
 pbkdf2 = { version = "0.11", optional = true }
-rand = "0.7"
-rand_core = { version = "0.5", features = ["std"] }
-=======
-openssl = { workspace = true, optional = true }
-p256 = "0.13"
-p384 = "0.13"
-p521 = "0.13"
-pbkdf2 = "0.11"
 pkcs1 = "0.7"
 pkcs5 = "0.7"
 pkcs8 = { version = "0.10", features = ["pkcs5", "encryption"] }
 rand = { workspace = true }
 rand_core = { version = "0.6.4", features = ["std"] }
 rsa = "0.9"
->>>>>>> 2577754a
 russh-cryptovec = { version = "0.7.0", path = "../cryptovec" }
 sec1 = { version = "0.7", features = ["pkcs8"] }
 serde = { version = "1.0", features = ["derive"] }
