--- conflicted
+++ resolved
@@ -1,9 +1,4 @@
-<<<<<<< HEAD
-#[cfg(feature = "openssl")]
-use openssl::bn::BigNum;
-=======
 use std::convert::TryFrom;
->>>>>>> 2577754a
 
 use crate::{
     ec,
@@ -12,9 +7,15 @@
 };
 
 use ssh_key::{
-    private::{EcdsaKeypair, Ed25519Keypair, KeypairData, PrivateKey, RsaKeypair, RsaPrivateKey},
-    public::{Ed25519PublicKey, KeyData, RsaPublicKey},
+    private::{EcdsaKeypair, KeypairData, PrivateKey, RsaKeypair, RsaPrivateKey},
+    public::{KeyData, RsaPublicKey},
     Algorithm, HashAlg,
+};
+
+#[cfg(feature = "rs-crypto")]
+use ssh_key::{
+    private::Ed25519Keypair,
+    public::Ed25519PublicKey
 };
 
 /// Decode a secret key given in the OpenSSH format, deciphering it if
@@ -30,68 +31,9 @@
 impl TryFrom<&PrivateKey> for KeyPair {
     type Error = Error;
 
-<<<<<<< HEAD
-        // Read all secret keys
-        let secret_ = position.read_string()?;
-        let secret = decrypt_secret_key(ciphername, kdfname, kdfoptions, password, secret_)?;
-        let mut position = secret.reader(0);
-        let _check0 = position.read_u32()?;
-        let _check1 = position.read_u32()?;
-        #[allow(clippy::never_loop)]
-        for _ in 0..nkeys {
-            // TODO check: never really loops beyong the first key
-            let key_type = position.read_string()?;
-            if key_type == KEYTYPE_ED25519 && cfg!(feature = "rs-crypto") {
-                #[cfg(feature = "rs-crypto")]
-                {
-                    let pubkey = position.read_string()?;
-                    let seckey = position.read_string()?;
-                    let _comment = position.read_string()?;
-                    if Some(pubkey) != seckey.get(32..) {
-                        return Err(Error::KeyIsCorrupt);
-                    }
-                    let secret = ed25519_dalek::SecretKey::from_bytes(
-                        seckey.get(..32).ok_or(Error::KeyIsCorrupt)?,
-                    )?;
-                    let public = (&secret).into();
-                    return Ok(key::KeyPair::Ed25519(ed25519_dalek::Keypair {
-                        secret,
-                        public,
-                    }));
-                }
-            } else if key_type == KEYTYPE_RSA && cfg!(feature = "openssl") {
-                #[cfg(feature = "openssl")]
-                {
-                    let n = BigNum::from_slice(position.read_string()?)?;
-                    let e = BigNum::from_slice(position.read_string()?)?;
-                    let d = BigNum::from_slice(position.read_string()?)?;
-                    let iqmp = BigNum::from_slice(position.read_string()?)?;
-                    let p = BigNum::from_slice(position.read_string()?)?;
-                    let q = BigNum::from_slice(position.read_string()?)?;
-
-                    let mut ctx = openssl::bn::BigNumContext::new()?;
-                    let un = openssl::bn::BigNum::from_u32(1)?;
-                    let mut p1 = openssl::bn::BigNum::new()?;
-                    let mut q1 = openssl::bn::BigNum::new()?;
-                    p1.checked_sub(&p, &un)?;
-                    q1.checked_sub(&q, &un)?;
-                    let mut dmp1 = openssl::bn::BigNum::new()?; // d mod p-1
-                    dmp1.checked_rem(&d, &p1, &mut ctx)?;
-                    let mut dmq1 = openssl::bn::BigNum::new()?; // d mod q-1
-                    dmq1.checked_rem(&d, &q1, &mut ctx)?;
-
-                    let key = openssl::rsa::RsaPrivateKeyBuilder::new(n, e, d)?
-                        .set_factors(p, q)?
-                        .set_crt_params(dmp1, dmq1, iqmp)?
-                        .build();
-                    key.check_key()?;
-                    return Ok(key::KeyPair::RSA {
-                        key,
-                        hash: key::SignatureHash::SHA2_512,
-                    });
-=======
     fn try_from(pk: &PrivateKey) -> Result<Self, Self::Error> {
         match pk.key_data() {
+            #[cfg(feature = "rs-crypto")]
             KeypairData::Ed25519(Ed25519Keypair { public, private }) => {
                 let key = ed25519_dalek::SigningKey::from(private.as_ref());
                 let public_key = ed25519_dalek::VerifyingKey::from_bytes(public.as_ref())?;
@@ -115,7 +57,6 @@
                     ec::PublicKey::from_sec1_bytes(key_type, keypair.public_key_bytes())?;
                 if public_key != key.to_public_key() {
                     return Err(Error::KeyIsCorrupt);
->>>>>>> 2577754a
                 }
                 Ok(KeyPair::EC { key })
             }
@@ -128,94 +69,6 @@
     }
 }
 
-<<<<<<< HEAD
-fn decrypt_secret_key(
-    ciphername: &[u8],
-    kdfname: &[u8],
-    kdfoptions: &[u8],
-    password: Option<&str>,
-    secret_key: &[u8],
-) -> Result<Vec<u8>, Error> {
-    if kdfname == b"none" {
-        if password.is_none() {
-            Ok(secret_key.to_vec())
-        } else {
-            Err(Error::CouldNotReadKey)
-        }
-    } else if let Some(password) = password {
-        let mut key = [0; 48];
-        let n = match ciphername {
-            b"aes128-cbc" | b"aes128-ctr" => 32,
-            b"aes256-cbc" | b"aes256-ctr" => 48,
-            _ => return Err(Error::CouldNotReadKey),
-        };
-        match kdfname {
-            #[cfg(feature = "rs-crypto")]
-            b"bcrypt" => {
-                let mut kdfopts = kdfoptions.reader(0);
-                let salt = kdfopts.read_string()?;
-                let rounds = kdfopts.read_u32()?;
-                #[allow(clippy::unwrap_used)] // parameters are static
-                #[allow(clippy::indexing_slicing)] // output length is static
-                match bcrypt_pbkdf::bcrypt_pbkdf(password, salt, rounds, &mut key[..n]) {
-                    Err(bcrypt_pbkdf::Error::InvalidParamLen) => return Err(Error::KeyIsEncrypted),
-                    e => e.unwrap()
-                }
-            }
-            _kdfname => {
-                return Err(Error::CouldNotReadKey);
-            }
-        };
-        let (key, iv) = key.split_at(n - 16);
-
-        let mut dec = secret_key.to_vec();
-        dec.resize(dec.len() + 32, 0u8);
-        #[cfg(feature = "rs-crypto")]
-        {
-            use aes::cipher::block_padding::NoPadding;
-            use aes::cipher::{BlockDecryptMut, KeyIvInit, StreamCipher};
-            use aes::*;
-            use ctr::Ctr64BE;
-
-            match ciphername {
-                b"aes128-cbc" => {
-                    #[allow(clippy::unwrap_used)] // parameters are static
-                    let cipher = cbc::Decryptor::<Aes128>::new_from_slices(key, iv).unwrap();
-                    let n = cipher.decrypt_padded_mut::<NoPadding>(&mut dec)?.len();
-                    dec.truncate(n)
-                }
-                b"aes256-cbc" => {
-                    #[allow(clippy::unwrap_used)] // parameters are static
-                    let cipher = cbc::Decryptor::<Aes256>::new_from_slices(key, iv).unwrap();
-                    let n = cipher.decrypt_padded_mut::<NoPadding>(&mut dec)?.len();
-                    dec.truncate(n)
-                }
-                b"aes128-ctr" => {
-                    #[allow(clippy::unwrap_used)] // parameters are static
-                    let mut cipher = Ctr64BE::<Aes128>::new_from_slices(key, iv).unwrap();
-                    cipher.apply_keystream(&mut dec);
-                    dec.truncate(secret_key.len())
-                }
-                b"aes256-ctr" => {
-                    #[allow(clippy::unwrap_used)] // parameters are static
-                    let mut cipher = Ctr64BE::<Aes256>::new_from_slices(key, iv).unwrap();
-                    cipher.apply_keystream(&mut dec);
-                    dec.truncate(secret_key.len())
-                }
-                _ => {}
-            }
-        }
-        #[cfg(all(feature = "openssl", not(feature = "rs-crypto")))]
-        {
-            use openssl::symm::{decrypt, Cipher};
-            dec = match ciphername {
-                b"aes128-cbc" => decrypt(Cipher::aes_128_cbc(), key, Some(iv), &dec)?,
-                b"aes256-cbc" => decrypt(Cipher::aes_256_cbc(), key, Some(iv), &dec)?,
-                b"aes128-ctr" => decrypt(Cipher::aes_128_ctr(), key, Some(iv), &dec)?,
-                b"aes256-ctr" => decrypt(Cipher::aes_256_ctr(), key, Some(iv), &dec)?,
-                _ => dec,
-            }
-=======
 impl<'a> From<&'a RsaKeypair> for protocol::RsaPrivateKey<'a> {
     fn from(key: &'a RsaKeypair) -> Self {
         let RsaPublicKey { e, n } = &key.public;
@@ -239,6 +92,7 @@
 
     fn try_from(key_data: &KeyData) -> Result<Self, Self::Error> {
         match key_data {
+            #[cfg(feature = "rs-crypto")]
             KeyData::Ed25519(Ed25519PublicKey(public)) => Ok(PublicKey::Ed25519(
                 ed25519_dalek::VerifyingKey::from_bytes(public)?,
             )),
@@ -273,7 +127,6 @@
         Self {
             public_exponent: e.as_bytes().into(),
             modulus: n.as_bytes().into(),
->>>>>>> 2577754a
         }
     }
 }