use super::Encryption;
use crate::{key, Error};

/// Decode a secret key in the PKCS#5 format, possibly deciphering it
/// using the supplied password.
pub fn decode_pkcs5(
    secret: &[u8],
    password: Option<&str>,
    enc: Encryption,
) -> Result<key::KeyPair, Error> {
    use openssl::symm::{decrypt, Cipher};

    if let Some(pass) = password {
        let sec = match enc {
            Encryption::Aes128Cbc(ref iv) => {
                let mut c = md5::Context::new();
                c.consume(pass.as_bytes());
                c.consume(&iv[..8]);
                let md5 = c.compute();

                #[allow(clippy::unwrap_used)] // AES parameters are static
<<<<<<< HEAD
                decrypt(Cipher::aes_128_cbc(), &md5.0, Some(&iv[..]), secret)?
=======
                let c = cbc::Decryptor::<Aes128>::new_from_slices(&md5.0, &iv[..]).unwrap();
                let mut dec = secret.to_vec();
                c.decrypt_padded_mut::<Pkcs7>(&mut dec)?.to_vec()
>>>>>>> 2577754a
            }
            Encryption::Aes256Cbc(_) => unimplemented!(),
        };
        super::decode_rsa(&sec)
    } else {
        Err(Error::KeyIsEncrypted)
    }
}<|MERGE_RESOLUTION|>--- conflicted
+++ resolved
@@ -3,6 +3,38 @@
 
 /// Decode a secret key in the PKCS#5 format, possibly deciphering it
 /// using the supplied password.
+#[cfg(feature = "rs-crypto")]
+pub fn decode_pkcs5(
+    secret: &[u8],
+    password: Option<&str>,
+    enc: Encryption,
+) -> Result<key::KeyPair, Error> {
+    use aes::*;
+    use aes::cipher::{BlockDecryptMut, KeyIvInit};
+    use block_padding::Pkcs7;
+
+    if let Some(pass) = password {
+        let sec = match enc {
+            Encryption::Aes128Cbc(ref iv) => {
+                let mut c = md5::Context::new();
+                c.consume(pass.as_bytes());
+                c.consume(&iv[..8]);
+                let md5 = c.compute();
+
+                #[allow(clippy::unwrap_used)] // AES parameters are static
+                let c = cbc::Decryptor::<Aes128>::new_from_slices(&md5.0, &iv[..]).unwrap();
+                let mut dec = secret.to_vec();
+                c.decrypt_padded_mut::<Pkcs7>(&mut dec)?.to_vec()
+            }
+            Encryption::Aes256Cbc(_) => unimplemented!(),
+        };
+        super::decode_rsa(&sec)
+    } else {
+        Err(Error::KeyIsEncrypted)
+    }
+}
+
+#[cfg(feature = "openssl")]
 pub fn decode_pkcs5(
     secret: &[u8],
     password: Option<&str>,
@@ -19,13 +51,7 @@
                 let md5 = c.compute();
 
                 #[allow(clippy::unwrap_used)] // AES parameters are static
-<<<<<<< HEAD
                 decrypt(Cipher::aes_128_cbc(), &md5.0, Some(&iv[..]), secret)?
-=======
-                let c = cbc::Decryptor::<Aes128>::new_from_slices(&md5.0, &iv[..]).unwrap();
-                let mut dec = secret.to_vec();
-                c.decrypt_padded_mut::<Pkcs7>(&mut dec)?.to_vec()
->>>>>>> 2577754a
             }
             Encryption::Aes256Cbc(_) => unimplemented!(),
         };
