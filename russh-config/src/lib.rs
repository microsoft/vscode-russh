--- conflicted
+++ resolved
@@ -93,12 +93,7 @@
     parse(&s, host)
 }
 
-<<<<<<< HEAD
-#[derive(Debug, Clone, Copy, PartialEq, Eq)]
-#[derive(Default)]
-=======
 #[derive(Debug, Default, Clone, Copy, PartialEq, Eq)]
->>>>>>> 2577754a
 pub enum AddKeysToAgent {
     Yes,
     Confirm,
@@ -107,11 +102,6 @@
     No,
 }
 
-<<<<<<< HEAD
-
-
-=======
->>>>>>> 2577754a
 pub fn parse(file: &str, host: &str) -> Result<Config, Error> {
     let mut config: Option<Config> = None;
     for line in file.lines() {
